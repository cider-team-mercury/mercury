--- conflicted
+++ resolved
@@ -495,14 +495,11 @@
     dEth_ic, dEth_oc = model1.thermal_energy_change(s=1.e8)
 
     t_cmb = np.linspace(model1.data.T_cmb.min(),model1.data.T_cmb.max(),100)
-<<<<<<< HEAD
-=======
     
     # functions for parameterized convection
     thermal_energy_change = lambda t_cmb: dEth_ic(t_cmb) + dEth_oc(t_cmb)
     gravitational_energy_release = lambda t_cmb: Eg_m_func(t_cmb)*dm_dT_cmb(t_cmb)
     latent_heat = lambda t_cmb: L_m_func(t_cmb)*dm_dT_cmb(t_cmb)
->>>>>>> f3e9c008
 
     f1 = plt.figure()
     ax1= plt.subplot(111)
